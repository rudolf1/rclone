name: build

on:
  push:
    tags:
      - '**'
<<<<<<< HEAD

env:
  IMAGE: tgdrive/rclone


jobs:
  build:
=======
  pull_request:
  workflow_dispatch:
    inputs:
      manual:
        description: Manual run (bypass default conditions)
        type: boolean
        default: true

jobs:
  build:
    if: inputs.manual || (github.repository == 'rclone/rclone' && (github.event_name != 'pull_request' || github.event.pull_request.head.repo.full_name != github.event.pull_request.base.repo.full_name))
>>>>>>> 15510c66
    timeout-minutes: 60
    strategy:
      fail-fast: false
      matrix:
<<<<<<< HEAD
        job_name: ['linux', 'windows']
=======
        job_name: ['linux', 'linux_386', 'mac_amd64', 'mac_arm64', 'windows', 'other_os', 'go1.23']
>>>>>>> 15510c66

        include:
          - job_name: linux
            os: ubuntu-latest
            go: '>=1.24.0-rc.1'
            gotags: cmount
<<<<<<< HEAD
            cgo: '0'
            build_flags: '-include "^(linux/amd64|linux/arm64|linux/arm-v7)"'

          - job_name: windows
            os: windows-latest
            go: '>=1.23.0-rc.1'
=======
            build_flags: '-include "^linux/"'
            check: true
            quicktest: true
            racequicktest: true
            librclonetest: true
            deploy: true

          - job_name: linux_386
            os: ubuntu-latest
            go: '>=1.24.0-rc.1'
            goarch: 386
>>>>>>> 15510c66
            gotags: cmount
            cgo: '0'
            build_flags: '-include "^(windows/amd64|windows/arm64)"'
            build_args: '-buildmode exe'
          
          - job_name: mac_amd64
            os: macos-latest
            go: '>=1.24.0-rc.1'
            gotags: 'cmount'
            build_flags: '-include "^darwin/amd64" -cgo'

          - job_name: mac_arm64
            os: macos-latest
            go: '>=1.24.0-rc.1'
            gotags: 'cmount'
            build_flags: '-include "^darwin/arm64" -cgo -macos-arch arm64 -cgo-cflags=-I/usr/local/include -cgo-ldflags=-L/usr/local/lib'
<<<<<<< HEAD

=======
            deploy: true

          - job_name: windows
            os: windows-latest
            go: '>=1.24.0-rc.1'
            gotags: cmount
            cgo: '0'
            build_flags: '-include "^windows/"'
            build_args: '-buildmode exe'
            quicktest: true
            deploy: true

          - job_name: other_os
            os: ubuntu-latest
            go: '>=1.24.0-rc.1'
            build_flags: '-exclude "^(windows/|darwin/|linux/)"'
            compile_all: true
            deploy: true

          - job_name: go1.23
            os: ubuntu-latest
            go: '1.23'
            quicktest: true
            racequicktest: true
>>>>>>> 15510c66

    name: ${{ matrix.job_name }}

    runs-on: ${{ matrix.os }}

    steps:
      - name: Checkout
        uses: actions/checkout@v4
        with:
          fetch-depth: 0

      - name: Install Go
        uses: actions/setup-go@v5
        with:
          go-version: ${{ matrix.go }}
          check-latest: true

      - name: Set environment variables
        shell: bash
        run: |
          echo 'GOTAGS=${{ matrix.gotags }}' >> $GITHUB_ENV
          echo 'BUILD_FLAGS=${{ matrix.build_flags }}' >> $GITHUB_ENV
          echo 'BUILD_ARGS=${{ matrix.build_args }}' >> $GITHUB_ENV
          if [[ "${{ matrix.cgo }}" != "" ]]; then echo 'CGO_ENABLED=${{ matrix.cgo }}' >> $GITHUB_ENV ; fi

      - name: Install Libraries on Linux
        shell: bash
        run: |
          sudo modprobe fuse
          sudo chmod 666 /dev/fuse
          sudo chown root:$USER /etc/fuse.conf
          sudo apt-get update
          sudo apt-get install -y fuse3 libfuse-dev rpm pkg-config git-annex git-annex-remote-rclone nfs-common
        if: matrix.os == 'ubuntu-latest'

      - name: Install Libraries on macOS
        shell: bash
        run: |
          # https://github.com/Homebrew/brew/issues/15621#issuecomment-1619266788
          # https://github.com/orgs/Homebrew/discussions/4612#discussioncomment-6319008
          unset HOMEBREW_NO_INSTALL_FROM_API
          brew untap --force homebrew/core
          brew untap --force homebrew/cask
          brew update
          brew install --cask macfuse
          brew install git-annex git-annex-remote-rclone
        if: matrix.os == 'macos-latest'

      - name: Install Libraries on Windows
        shell: powershell
        run: |
          $ProgressPreference = 'SilentlyContinue'
          choco install -y winfsp zip
          echo "CPATH=C:\Program Files\WinFsp\inc\fuse;C:\Program Files (x86)\WinFsp\inc\fuse" | Out-File -FilePath $env:GITHUB_ENV -Encoding utf8 -Append
          if ($env:GOARCH -eq "386") {
            choco install -y mingw --forcex86 --force
            echo "C:\\ProgramData\\chocolatey\\lib\\mingw\\tools\\install\\mingw32\\bin" | Out-File -FilePath $env:GITHUB_PATH -Encoding utf8 -Append
          }
          # Copy mingw32-make.exe to make.exe so the same command line
          # can be used on Windows as on macOS and Linux
          $path = (get-command mingw32-make.exe).Path
          Copy-Item -Path $path -Destination (Join-Path (Split-Path -Path $path) 'make.exe')
        if: matrix.os == 'windows-latest'

      - name: Print Go version and environment
        shell: bash
        run: |
          printf "Using go at: $(which go)\n"
          printf "Go version: $(go version)\n"
          printf "\n\nGo environment:\n\n"
          go env
          printf "\n\nRclone environment:\n\n"
          make vars
          printf "\n\nSystem environment:\n\n"
          env

      - name: Build rclone
        shell: bash
        run: |
          if [[ "${{ matrix.os }}" == "ubuntu-latest" ]]; then make release_dep_linux ; fi
<<<<<<< HEAD
          make cross
=======
          make ci_beta
        env:
          RCLONE_CONFIG_PASS: ${{ secrets.RCLONE_CONFIG_PASS }}
        # working-directory: '$(modulePath)'
        # Deploy binaries if enabled in config && not a PR && not a fork
        if: env.RCLONE_CONFIG_PASS != '' && matrix.deploy && github.head_ref == '' && github.repository == 'rclone/rclone'

  lint:
    if: inputs.manual || (github.repository == 'rclone/rclone' && (github.event_name != 'pull_request' || github.event.pull_request.head.repo.full_name != github.event.pull_request.base.repo.full_name))
    timeout-minutes: 30
    name: "lint"
    runs-on: ubuntu-latest

    steps:
      - name: Get runner parameters
        id: get-runner-parameters
        shell: bash
        run: |
          echo "year-week=$(/bin/date -u "+%Y%V")" >> $GITHUB_OUTPUT
          echo "runner-os-version=$ImageOS" >> $GITHUB_OUTPUT

      - name: Checkout
        uses: actions/checkout@v4
        with:
            fetch-depth: 0

      - name: Install Go
        id: setup-go
        uses: actions/setup-go@v5
        with:
          go-version: '>=1.23.0-rc.1'
          check-latest: true
          cache: false

      - name: Cache
        uses: actions/cache@v4
        with:
          path: |
            ~/go/pkg/mod
            ~/.cache/go-build
            ~/.cache/golangci-lint
          key: golangci-lint-${{ steps.get-runner-parameters.outputs.runner-os-version }}-go${{ steps.setup-go.outputs.go-version }}-${{ steps.get-runner-parameters.outputs.year-week }}-${{ hashFiles('go.sum') }}
          restore-keys: golangci-lint-${{ steps.get-runner-parameters.outputs.runner-os-version }}-go${{ steps.setup-go.outputs.go-version }}-${{ steps.get-runner-parameters.outputs.year-week }}-

      - name: Code quality test (Linux)
        uses: golangci/golangci-lint-action@v6
        with:
          version: latest
          skip-cache: true

      - name: Code quality test (Windows)
        uses: golangci/golangci-lint-action@v6
        env:
          GOOS: "windows"
        with:
          version: latest
          skip-cache: true
>>>>>>> 15510c66

      - name: Upload Binary
        uses: actions/upload-artifact@v4
        with:
          name: rclone-${{ matrix.job_name }}
          path: ${{ github.workspace }}/build/**/*
          retention-days: 1

      - name: Scan edits of autogenerated files
        run: bin/check_autogenerated_edits.py
        if: github.event_name == 'pull_request'

  android:
<<<<<<< HEAD
=======
    if: inputs.manual || (github.repository == 'rclone/rclone' && (github.event_name != 'pull_request' || github.event.pull_request.head.repo.full_name != github.event.pull_request.base.repo.full_name))
>>>>>>> 15510c66
    timeout-minutes: 30
    name: "android-all"
    runs-on: ubuntu-latest
    steps:
      - name: Checkout
        uses: actions/checkout@v4
        with:
          fetch-depth: 0
      - name: Set up Go
        uses: actions/setup-go@v5
        with:
          go-version: '>=1.24.0-rc.1'

      - name: Go module cache
        uses: actions/cache@v4
        with:
          path: ~/go/pkg/mod
          key: ${{ runner.os }}-go-${{ hashFiles('**/go.sum') }}
          restore-keys: |
            ${{ runner.os }}-go-

      - name: install gomobile
        run: |
          go install golang.org/x/mobile/cmd/gobind@latest
          go install golang.org/x/mobile/cmd/gomobile@latest
          env PATH=$PATH:~/go/bin gomobile init
          echo "RCLONE_NDK_VERSION=21" >> $GITHUB_ENV

      - name: arm-v7a gomobile build
        run: env PATH=$PATH:~/go/bin gomobile bind -androidapi ${RCLONE_NDK_VERSION} -v -target=android/arm -javapkg=org.rclone -ldflags '-s -X github.com/rclone/rclone/fs.Version='${{ github.ref_name }} github.com/rclone/rclone/librclone/gomobile

      - name: arm-v7a Set environment variables
        shell: bash
        run: |
          echo "CC=$(echo $ANDROID_NDK/toolchains/llvm/prebuilt/linux-x86_64/bin/armv7a-linux-androideabi${RCLONE_NDK_VERSION}-clang)" >> $GITHUB_ENV
          echo "CC_FOR_TARGET=$CC" >> $GITHUB_ENV
          echo 'GOOS=android' >> $GITHUB_ENV
          echo 'GOARCH=arm' >> $GITHUB_ENV
          echo 'GOARM=7' >> $GITHUB_ENV
          echo 'CGO_ENABLED=1' >> $GITHUB_ENV
          echo 'CGO_LDFLAGS=-fuse-ld=lld -s -w' >> $GITHUB_ENV

      - name: arm-v7a Set environment variables
        shell: bash
        run: |
          echo "CC=$(echo $ANDROID_NDK/toolchains/llvm/prebuilt/linux-x86_64/bin/armv7a-linux-androideabi${RCLONE_NDK_VERSION}-clang)" >> $GITHUB_ENV
          echo "CC_FOR_TARGET=$CC" >> $GITHUB_ENV
          echo 'GOOS=android' >> $GITHUB_ENV
          echo 'GOARCH=arm' >> $GITHUB_ENV
          echo 'GOARM=7' >> $GITHUB_ENV
          echo 'CGO_ENABLED=1' >> $GITHUB_ENV
          echo 'CGO_LDFLAGS=-fuse-ld=lld -s -w' >> $GITHUB_ENV

      - name: arm-v7a build
        run: go build -v -tags android -trimpath -ldflags '-s -X github.com/rclone/rclone/fs.Version='${{ github.ref_name }} -o build/rclone-armv7a .

      - name: arm64-v8a Set environment variables
        shell: bash
        run: |
          echo "CC=$(echo $ANDROID_NDK/toolchains/llvm/prebuilt/linux-x86_64/bin/aarch64-linux-android${RCLONE_NDK_VERSION}-clang)" >> $GITHUB_ENV
          echo "CC_FOR_TARGET=$CC" >> $GITHUB_ENV
          echo 'GOOS=android' >> $GITHUB_ENV
          echo 'GOARCH=arm64' >> $GITHUB_ENV
          echo 'CGO_ENABLED=1' >> $GITHUB_ENV
          echo 'CGO_LDFLAGS=-fuse-ld=lld -s -w' >> $GITHUB_ENV

      - name: arm64-v8a build
        run: go build -v -tags android -trimpath -ldflags '-s -X github.com/rclone/rclone/fs.Version='${{ github.ref_name }} -o build/rclone-armv8a .

      - name: Package into Zip
        run: |
          cd build
          mv rclone-armv7a rclone
          zip -r rclone-${{ github.ref_name }}-android-arm.zip rclone
          mv rclone-armv8a rclone
          zip -r rclone-${{ github.ref_name }}-android-arm64.zip rclone

      - name: Upload Artifacts
        uses: actions/upload-artifact@v4
        with:
          name: rclone-android
          path: ${{ github.workspace }}/build/rclone-*.zip
          retention-days: 1

  release:
   name: Create Release
   runs-on: ubuntu-latest
   needs: [build,android]
   steps:
      - name: Checkout
        uses: actions/checkout@v4
        with:
          fetch-depth: 0
          
      - name: Download All Artifacts
        uses: actions/download-artifact@v4
        with:
           path: /tmp/build
           pattern: rclone-*
           merge-multiple: true

      - name: Copy Artifacts
        run: |
         mkdir build
         cp -r /tmp/build/* build/
      
      - name: Upload Assets
        shell: bash
        env:
          GH_TOKEN: ${{ github.token }}
        run: |
         make upload_github
      
      - name: Set up Docker Buildx
        uses: docker/setup-buildx-action@v3

      - name: Login to GitHub Container Registry
        uses: docker/login-action@v3
        with:
          registry: ghcr.io
          username: ${{ github.actor }}
          password: ${{ secrets.GITHUB_TOKEN }}
      
      - name: Set Docker metadata
        id: docker_meta
        uses: docker/metadata-action@v5
        with:
          images: ${{ env.IMAGE }}
          labels: |
            org.opencontainers.image.version=${{ github.ref_name}}
            org.opencontainers.image.revision=${{ github.sha }}
            org.opencontainers.image.title=${{ env.IMAGE }}
            org.opencontainers.image.description=Rclone Docker Image
      
      - name: Publish to Docker
        uses: docker/build-push-action@v6
        with:
          context: .
          push: true
          platforms: linux/amd64,linux/arm64,linux/arm/v7
          build-args: |
            VERSION=${{ github.ref_name}}
          labels: ${{ steps.docker_meta.outputs.labels }}
          tags: |
            ghcr.io/${{ env.IMAGE }}:${{ github.ref_name}}
            ghcr.io/${{ env.IMAGE }}:latest

      - name: Publish Docker Plugin
        run: |
          VER=${GITHUB_REF_NAME}
          PLUGIN_USER=ghcr.io/tgdrive
          for PLUGIN_ARCH in amd64 arm64 arm/v7 ;do
              export PLUGIN_ARCH
              export PLUGIN_USER
              make docker-plugin PLUGIN_TAG=${PLUGIN_ARCH/\//-}
              make docker-plugin PLUGIN_TAG=${PLUGIN_ARCH/\//-}-${VER#v}
          done
          make docker-plugin PLUGIN_ARCH=amd64 PLUGIN_TAG=latest
          make docker-plugin PLUGIN_ARCH=amd64 PLUGIN_TAG=${VER#v}<|MERGE_RESOLUTION|>--- conflicted
+++ resolved
@@ -1,18 +1,16 @@
+---
+# Github Actions build for rclone
+# -*- compile-command: "yamllint -f parsable build.yml" -*-
+
 name: build
 
+# Trigger the workflow on push or pull request
 on:
   push:
+    branches:
+      - '**'
     tags:
       - '**'
-<<<<<<< HEAD
-
-env:
-  IMAGE: tgdrive/rclone
-
-
-jobs:
-  build:
-=======
   pull_request:
   workflow_dispatch:
     inputs:
@@ -24,30 +22,17 @@
 jobs:
   build:
     if: inputs.manual || (github.repository == 'rclone/rclone' && (github.event_name != 'pull_request' || github.event.pull_request.head.repo.full_name != github.event.pull_request.base.repo.full_name))
->>>>>>> 15510c66
     timeout-minutes: 60
     strategy:
       fail-fast: false
       matrix:
-<<<<<<< HEAD
-        job_name: ['linux', 'windows']
-=======
         job_name: ['linux', 'linux_386', 'mac_amd64', 'mac_arm64', 'windows', 'other_os', 'go1.23']
->>>>>>> 15510c66
 
         include:
           - job_name: linux
             os: ubuntu-latest
             go: '>=1.24.0-rc.1'
             gotags: cmount
-<<<<<<< HEAD
-            cgo: '0'
-            build_flags: '-include "^(linux/amd64|linux/arm64|linux/arm-v7)"'
-
-          - job_name: windows
-            os: windows-latest
-            go: '>=1.23.0-rc.1'
-=======
             build_flags: '-include "^linux/"'
             check: true
             quicktest: true
@@ -59,26 +44,23 @@
             os: ubuntu-latest
             go: '>=1.24.0-rc.1'
             goarch: 386
->>>>>>> 15510c66
             gotags: cmount
-            cgo: '0'
-            build_flags: '-include "^(windows/amd64|windows/arm64)"'
-            build_args: '-buildmode exe'
-          
+            quicktest: true
+
           - job_name: mac_amd64
             os: macos-latest
             go: '>=1.24.0-rc.1'
             gotags: 'cmount'
             build_flags: '-include "^darwin/amd64" -cgo'
+            quicktest: true
+            racequicktest: true
+            deploy: true
 
           - job_name: mac_arm64
             os: macos-latest
             go: '>=1.24.0-rc.1'
             gotags: 'cmount'
             build_flags: '-include "^darwin/arm64" -cgo -macos-arch arm64 -cgo-cflags=-I/usr/local/include -cgo-ldflags=-L/usr/local/lib'
-<<<<<<< HEAD
-
-=======
             deploy: true
 
           - job_name: windows
@@ -103,7 +85,6 @@
             go: '1.23'
             quicktest: true
             racequicktest: true
->>>>>>> 15510c66
 
     name: ${{ matrix.job_name }}
 
@@ -127,6 +108,7 @@
           echo 'GOTAGS=${{ matrix.gotags }}' >> $GITHUB_ENV
           echo 'BUILD_FLAGS=${{ matrix.build_flags }}' >> $GITHUB_ENV
           echo 'BUILD_ARGS=${{ matrix.build_args }}' >> $GITHUB_ENV
+          if [[ "${{ matrix.goarch }}" != "" ]]; then echo 'GOARCH=${{ matrix.goarch }}' >> $GITHUB_ENV ; fi
           if [[ "${{ matrix.cgo }}" != "" ]]; then echo 'CGO_ENABLED=${{ matrix.cgo }}' >> $GITHUB_ENV ; fi
 
       - name: Install Libraries on Linux
@@ -183,10 +165,44 @@
       - name: Build rclone
         shell: bash
         run: |
+          make
+
+      - name: Rclone version
+        shell: bash
+        run: |
+          rclone version
+
+      - name: Run tests
+        shell: bash
+        run: |
+          make quicktest
+        if: matrix.quicktest
+
+      - name: Race test
+        shell: bash
+        run: |
+          make racequicktest
+        if: matrix.racequicktest
+
+      - name: Run librclone tests
+        shell: bash
+        run: |
+          make -C librclone/ctest test
+          make -C librclone/ctest clean
+          librclone/python/test_rclone.py
+        if: matrix.librclonetest
+
+      - name: Compile all architectures test
+        shell: bash
+        run: |
+          make
+          make compile_all
+        if: matrix.compile_all
+
+      - name: Deploy built binaries
+        shell: bash
+        run: |
           if [[ "${{ matrix.os }}" == "ubuntu-latest" ]]; then make release_dep_linux ; fi
-<<<<<<< HEAD
-          make cross
-=======
           make ci_beta
         env:
           RCLONE_CONFIG_PASS: ${{ secrets.RCLONE_CONFIG_PASS }}
@@ -244,44 +260,67 @@
         with:
           version: latest
           skip-cache: true
->>>>>>> 15510c66
-
-      - name: Upload Binary
-        uses: actions/upload-artifact@v4
-        with:
-          name: rclone-${{ matrix.job_name }}
-          path: ${{ github.workspace }}/build/**/*
-          retention-days: 1
+
+      - name: Code quality test (macOS)
+        uses: golangci/golangci-lint-action@v6
+        env:
+          GOOS: "darwin"
+        with:
+          version: latest
+          skip-cache: true
+
+      - name: Code quality test (FreeBSD)
+        uses: golangci/golangci-lint-action@v6
+        env:
+          GOOS: "freebsd"
+        with:
+          version: latest
+          skip-cache: true
+
+      - name: Code quality test (OpenBSD)
+        uses: golangci/golangci-lint-action@v6
+        env:
+          GOOS: "openbsd"
+        with:
+          version: latest
+          skip-cache: true
+
+      - name: Install govulncheck
+        run: go install golang.org/x/vuln/cmd/govulncheck@latest
+
+      - name: Scan for vulnerabilities
+        run: govulncheck ./...
 
       - name: Scan edits of autogenerated files
         run: bin/check_autogenerated_edits.py
         if: github.event_name == 'pull_request'
 
   android:
-<<<<<<< HEAD
-=======
     if: inputs.manual || (github.repository == 'rclone/rclone' && (github.event_name != 'pull_request' || github.event.pull_request.head.repo.full_name != github.event.pull_request.base.repo.full_name))
->>>>>>> 15510c66
     timeout-minutes: 30
     name: "android-all"
     runs-on: ubuntu-latest
+
     steps:
       - name: Checkout
         uses: actions/checkout@v4
         with:
           fetch-depth: 0
+
+      # Upgrade together with NDK version
       - name: Set up Go
         uses: actions/setup-go@v5
         with:
           go-version: '>=1.24.0-rc.1'
 
-      - name: Go module cache
-        uses: actions/cache@v4
-        with:
-          path: ~/go/pkg/mod
-          key: ${{ runner.os }}-go-${{ hashFiles('**/go.sum') }}
-          restore-keys: |
-            ${{ runner.os }}-go-
+      - name: Set global environment variables
+        shell: bash
+        run: |
+          echo "VERSION=$(make version)" >> $GITHUB_ENV
+
+      - name: build native rclone
+        run: |
+          make
 
       - name: install gomobile
         run: |
@@ -291,7 +330,7 @@
           echo "RCLONE_NDK_VERSION=21" >> $GITHUB_ENV
 
       - name: arm-v7a gomobile build
-        run: env PATH=$PATH:~/go/bin gomobile bind -androidapi ${RCLONE_NDK_VERSION} -v -target=android/arm -javapkg=org.rclone -ldflags '-s -X github.com/rclone/rclone/fs.Version='${{ github.ref_name }} github.com/rclone/rclone/librclone/gomobile
+        run: env PATH=$PATH:~/go/bin gomobile bind -androidapi ${RCLONE_NDK_VERSION} -v -target=android/arm -javapkg=org.rclone -ldflags '-s -X github.com/rclone/rclone/fs.Version='${VERSION} github.com/rclone/rclone/librclone/gomobile
 
       - name: arm-v7a Set environment variables
         shell: bash
@@ -304,19 +343,8 @@
           echo 'CGO_ENABLED=1' >> $GITHUB_ENV
           echo 'CGO_LDFLAGS=-fuse-ld=lld -s -w' >> $GITHUB_ENV
 
-      - name: arm-v7a Set environment variables
-        shell: bash
-        run: |
-          echo "CC=$(echo $ANDROID_NDK/toolchains/llvm/prebuilt/linux-x86_64/bin/armv7a-linux-androideabi${RCLONE_NDK_VERSION}-clang)" >> $GITHUB_ENV
-          echo "CC_FOR_TARGET=$CC" >> $GITHUB_ENV
-          echo 'GOOS=android' >> $GITHUB_ENV
-          echo 'GOARCH=arm' >> $GITHUB_ENV
-          echo 'GOARM=7' >> $GITHUB_ENV
-          echo 'CGO_ENABLED=1' >> $GITHUB_ENV
-          echo 'CGO_LDFLAGS=-fuse-ld=lld -s -w' >> $GITHUB_ENV
-
       - name: arm-v7a build
-        run: go build -v -tags android -trimpath -ldflags '-s -X github.com/rclone/rclone/fs.Version='${{ github.ref_name }} -o build/rclone-armv7a .
+        run: go build -v -tags android -trimpath -ldflags '-s -X github.com/rclone/rclone/fs.Version='${VERSION} -o build/rclone-android-${RCLONE_NDK_VERSION}-armv7a .
 
       - name: arm64-v8a Set environment variables
         shell: bash
@@ -329,95 +357,38 @@
           echo 'CGO_LDFLAGS=-fuse-ld=lld -s -w' >> $GITHUB_ENV
 
       - name: arm64-v8a build
-        run: go build -v -tags android -trimpath -ldflags '-s -X github.com/rclone/rclone/fs.Version='${{ github.ref_name }} -o build/rclone-armv8a .
-
-      - name: Package into Zip
-        run: |
-          cd build
-          mv rclone-armv7a rclone
-          zip -r rclone-${{ github.ref_name }}-android-arm.zip rclone
-          mv rclone-armv8a rclone
-          zip -r rclone-${{ github.ref_name }}-android-arm64.zip rclone
-
-      - name: Upload Artifacts
-        uses: actions/upload-artifact@v4
-        with:
-          name: rclone-android
-          path: ${{ github.workspace }}/build/rclone-*.zip
-          retention-days: 1
-
-  release:
-   name: Create Release
-   runs-on: ubuntu-latest
-   needs: [build,android]
-   steps:
-      - name: Checkout
-        uses: actions/checkout@v4
-        with:
-          fetch-depth: 0
-          
-      - name: Download All Artifacts
-        uses: actions/download-artifact@v4
-        with:
-           path: /tmp/build
-           pattern: rclone-*
-           merge-multiple: true
-
-      - name: Copy Artifacts
-        run: |
-         mkdir build
-         cp -r /tmp/build/* build/
-      
-      - name: Upload Assets
-        shell: bash
-        env:
-          GH_TOKEN: ${{ github.token }}
-        run: |
-         make upload_github
-      
-      - name: Set up Docker Buildx
-        uses: docker/setup-buildx-action@v3
-
-      - name: Login to GitHub Container Registry
-        uses: docker/login-action@v3
-        with:
-          registry: ghcr.io
-          username: ${{ github.actor }}
-          password: ${{ secrets.GITHUB_TOKEN }}
-      
-      - name: Set Docker metadata
-        id: docker_meta
-        uses: docker/metadata-action@v5
-        with:
-          images: ${{ env.IMAGE }}
-          labels: |
-            org.opencontainers.image.version=${{ github.ref_name}}
-            org.opencontainers.image.revision=${{ github.sha }}
-            org.opencontainers.image.title=${{ env.IMAGE }}
-            org.opencontainers.image.description=Rclone Docker Image
-      
-      - name: Publish to Docker
-        uses: docker/build-push-action@v6
-        with:
-          context: .
-          push: true
-          platforms: linux/amd64,linux/arm64,linux/arm/v7
-          build-args: |
-            VERSION=${{ github.ref_name}}
-          labels: ${{ steps.docker_meta.outputs.labels }}
-          tags: |
-            ghcr.io/${{ env.IMAGE }}:${{ github.ref_name}}
-            ghcr.io/${{ env.IMAGE }}:latest
-
-      - name: Publish Docker Plugin
-        run: |
-          VER=${GITHUB_REF_NAME}
-          PLUGIN_USER=ghcr.io/tgdrive
-          for PLUGIN_ARCH in amd64 arm64 arm/v7 ;do
-              export PLUGIN_ARCH
-              export PLUGIN_USER
-              make docker-plugin PLUGIN_TAG=${PLUGIN_ARCH/\//-}
-              make docker-plugin PLUGIN_TAG=${PLUGIN_ARCH/\//-}-${VER#v}
-          done
-          make docker-plugin PLUGIN_ARCH=amd64 PLUGIN_TAG=latest
-          make docker-plugin PLUGIN_ARCH=amd64 PLUGIN_TAG=${VER#v}+        run: go build -v -tags android -trimpath -ldflags '-s -X github.com/rclone/rclone/fs.Version='${VERSION} -o build/rclone-android-${RCLONE_NDK_VERSION}-armv8a .
+
+      - name: x86 Set environment variables
+        shell: bash
+        run: |
+          echo "CC=$(echo $ANDROID_NDK/toolchains/llvm/prebuilt/linux-x86_64/bin/i686-linux-android${RCLONE_NDK_VERSION}-clang)" >> $GITHUB_ENV
+          echo "CC_FOR_TARGET=$CC" >> $GITHUB_ENV
+          echo 'GOOS=android' >> $GITHUB_ENV
+          echo 'GOARCH=386' >> $GITHUB_ENV
+          echo 'CGO_ENABLED=1' >> $GITHUB_ENV
+          echo 'CGO_LDFLAGS=-fuse-ld=lld -s -w' >> $GITHUB_ENV
+
+      - name: x86 build
+        run: go build -v -tags android -trimpath -ldflags '-s -X github.com/rclone/rclone/fs.Version='${VERSION} -o build/rclone-android-${RCLONE_NDK_VERSION}-x86 .
+
+      - name: x64 Set environment variables
+        shell: bash
+        run: |
+          echo "CC=$(echo $ANDROID_NDK/toolchains/llvm/prebuilt/linux-x86_64/bin/x86_64-linux-android${RCLONE_NDK_VERSION}-clang)" >> $GITHUB_ENV
+          echo "CC_FOR_TARGET=$CC" >> $GITHUB_ENV
+          echo 'GOOS=android' >> $GITHUB_ENV
+          echo 'GOARCH=amd64' >> $GITHUB_ENV
+          echo 'CGO_ENABLED=1' >> $GITHUB_ENV
+          echo 'CGO_LDFLAGS=-fuse-ld=lld -s -w' >> $GITHUB_ENV
+
+      - name: x64 build
+        run: go build -v -tags android -trimpath -ldflags '-s -X github.com/rclone/rclone/fs.Version='${VERSION} -o build/rclone-android-${RCLONE_NDK_VERSION}-x64 .
+
+      - name: Upload artifacts
+        run: |
+          make ci_upload
+        env:
+          RCLONE_CONFIG_PASS: ${{ secrets.RCLONE_CONFIG_PASS }}
+        # Upload artifacts if not a PR && not a fork
+        if: env.RCLONE_CONFIG_PASS != '' && github.head_ref == '' && github.repository == 'rclone/rclone'